--- conflicted
+++ resolved
@@ -58,7 +58,6 @@
 -   [spint](https://github.com/pysal/spint) : `spint` provides a collection of tools to study spatial interaction processes and analyze spatial interaction data. It includes functionality to facilitate the calibration and interpretation of a family of gravity-type spatial interaction models, including those with *production* constraints, *attraction* constraints, or a combination of the two.
 
 -   [spreg](https://pysal.org/spreg/) : `spreg` supports the estimation of classic and spatial econometric models. Currently it contains methods for estimating standard Ordinary Least Squares (OLS), Two Stage Least Squares (2SLS) and Seemingly Unrelated Regressions (SUR), in addition to various tests of homokestadicity, normality, spatial randomness, and different types of spatial autocorrelation. It also includes a suite of tests for spatial dependence in models with binary dependent variables.
-<<<<<<< HEAD
 
 -   [spvcm](https://github.com/pysal/spvcm) : `spvcm` provides a general
     framework for estimating spatially-correlated variance components
@@ -69,8 +68,7 @@
 
 	> ⚠️ **Warning:**
 	> spvcm has been archived and is planned for deprecation and removal in pysal 25.01.
-=======
->>>>>>> 8a13956e
+
 
 
 -   [tobler](http://pysal.org/tobler/) : `tobler` provides functionality for for areal interpolation and dasymetric mapping. Its name is an homage to the legendary geographer Waldo Tobler a pioneer of dozens of spatial analytical methods. `tobler` includes functionality for interpolating data using area-weighted approaches, regression model-based approaches that leverage remotely-sensed raster data as auxiliary information, and hybrid approaches.
