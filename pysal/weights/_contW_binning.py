--- conflicted
+++ resolved
@@ -1,552 +1,389 @@
-#!/usr/bin/python
-#import math
-import pysal
-from pysal.cg.standalone import get_shared_segments
-
-__author__ = "Sergio J. Rey <srey@asu.edu> "
-__all__ = ["QUEEN", "ROOK", "ContiguityWeights_binning",
-<<<<<<< HEAD
-        "ContiguityWeightsPolygons"]
-=======
-           "ContiguityWeightsPolygons"]
->>>>>>> cf3d432a
-
-
-import time
-
-# delta to get buckets right
-DELTA = 0.000001
-
-QUEEN = 1
-ROOK = 2
-
-# constants for bucket sizes
-BUCK_SM = 8
-BUCK_LG = 80
-SHP_SMALL = 1000
-
-
-def bbcommon(bb, bbother):
-    """
-    Checks for overlaps of bounding boxes. First, east-west, then north-south.
-    Element 0 is west, element 2 is east, element 3 is north, element 1 is
-    south.
-    All four checks must be false for chflag to be true, meaning the two
-    bounding boxes do not overlap.
-    """
-    chflag = 0
-    if not ((bbother[2] < bb[0]) or (bbother[0] > bb[2])):
-        if not ((bbother[3] < bb[1]) or (bbother[1] > bb[3])):
-            chflag = 1
-    return chflag
-
-
-class ContiguityWeights_binning:
-
-    """
-    Contiguity using a binning algorithm
-    """
-
-    def __init__(self, shpFileObject, wttype):
-        self.shpFileObject = shpFileObject
-        self.wttype = wttype
-        self.do_weights()
-
-    def do_weights(self):
-        shpFileObject = self.shpFileObject
-
-        if shpFileObject.type != pysal.cg.Polygon:
-            return False
-
-        shapebox = shpFileObject.bbox      # bounding box
-
-        numPoly = len(shpFileObject)
-        self.numPoly = numPoly
-
-        # bucket size
-        if (numPoly < SHP_SMALL):
-            bucketmin = numPoly / BUCK_SM + 2
-        else:
-            bucketmin = numPoly / BUCK_LG + 2
-            # print 'bucketmin: ', bucketmin
-        # bucket length
-        lengthx = ((shapebox[2] + DELTA) - shapebox[0]) / bucketmin
-        lengthy = ((shapebox[3] + DELTA) - shapebox[1]) / bucketmin
-
-        # print lengthx, lengthy
-
-        # initialize buckets
-        columns = [set() for i in range(bucketmin)]
-        rows = [set() for i in range(bucketmin)]
-
-        minbox = shapebox[:2] * 2             # minx,miny,minx,miny
-        binWidth = [lengthx, lengthy] * 2      # lenx,leny,lenx,leny
-        bbcache = {}
-        poly2Column = [set() for i in range(numPoly)]
-        poly2Row = [set() for i in range(numPoly)]
-        for i in range(numPoly):
-            shpObj = shpFileObject.get(i)
-            bbcache[i] = shpObj.bounding_box[:]
-            projBBox = [int((shpObj.bounding_box[:][j] -
-                             minbox[j]) / binWidth[j]) for j in xrange(4)]
-            for j in range(projBBox[0], projBBox[2] + 1):
-                columns[j].add(i)
-                poly2Column[i].add(j)
-            for j in range(projBBox[1], projBBox[3] + 1):
-                rows[j].add(i)
-                poly2Row[i].add(j)
-
-        w = {}
-        if self.wttype == QUEEN:
-            # loop over polygons rather than bins
-            vertCache = {}
-            for polyId in xrange(numPoly):
-                if polyId not in vertCache:
-                    vertCache[polyId] = set(shpFileObject.get(polyId).vertices)
-                idRows = poly2Row[polyId]
-                idCols = poly2Column[polyId]
-                rowPotentialNeighbors = set()
-                colPotentialNeighbors = set()
-                for row in idRows:
-                    rowPotentialNeighbors = rowPotentialNeighbors.union(
-                        rows[row])
-                for col in idCols:
-                    colPotentialNeighbors = colPotentialNeighbors.union(
-                        columns[col])
-                potentialNeighbors = rowPotentialNeighbors.intersection(
-                    colPotentialNeighbors)
-                if polyId not in w:
-                    w[polyId] = set()
-                for j in potentialNeighbors:
-                    if polyId < j:
-                        if bbcommon(bbcache[polyId], bbcache[j]):
-                            if j not in vertCache:
-                                vertCache[j] = set(
-                                    shpFileObject.get(j).vertices)
-                            common = vertCache[
-                                polyId].intersection(vertCache[j])
-                            if len(common) > 0:
-                                w[polyId].add(j)
-                                if j not in w:
-                                    w[j] = set()
-                                w[j].add(polyId)
-        elif self.wttype == ROOK:
-            # check for a shared edge
-            edgeCache = {}
-            # loop over polygons rather than bins
-            for polyId in xrange(numPoly):
-                if polyId not in edgeCache:
-                    iEdges = {}
-                    iVerts = shpFileObject.get(polyId).vertices
-                    nv = len(iVerts)
-                    ne = nv - 1
-                    for i in xrange(ne):
-                        l = iVerts[i]
-                        r = iVerts[i + 1]
-                        iEdges[(l, r)] = []
-                        iEdges[(r, l)] = []
-                    edgeCache[polyId] = iEdges
-                iEdgeSet = set(edgeCache[polyId].keys())
-                idRows = poly2Row[polyId]
-                idCols = poly2Column[polyId]
-                rowPotentialNeighbors = set()
-                colPotentialNeighbors = set()
-                for row in idRows:
-                    rowPotentialNeighbors = rowPotentialNeighbors.union(
-                        rows[row])
-                for col in idCols:
-                    colPotentialNeighbors = colPotentialNeighbors.union(
-                        columns[col])
-                potentialNeighbors = rowPotentialNeighbors.intersection(
-                    colPotentialNeighbors)
-                if polyId not in w:
-                    w[polyId] = set()
-                for j in potentialNeighbors:
-                    if polyId < j:
-                        if bbcommon(bbcache[polyId], bbcache[j]):
-                            if j not in edgeCache:
-                                jVerts = shpFileObject.get(j).vertices
-                                jEdges = {}
-                                nv = len(jVerts)
-                                ne = nv - 1
-                                for e in xrange(ne):
-                                    l = jVerts[e]
-                                    r = jVerts[e + 1]
-                                    jEdges[(l, r)] = []
-                                    jEdges[(r, l)] = []
-                                edgeCache[j] = jEdges
-                            # for edge in edgeCache[j]:
-                            if iEdgeSet.intersection(edgeCache[j].keys()):
-                                w[polyId].add(j)
-                                if j not in w:
-                                    w[j] = set()
-                                w[j].add(polyId)
-                                # break
-        else:
-            print "Unsupported weight type."
-
-        self.w = w
-
-# Generalize to handle polygon collections - independent of origin file type
-
-
-class ContiguityWeightsPolygons:
-
-    """
-    Contiguity for a collection of polygons using a binning algorithm
-    """
-
-    def __init__(self, collection, wttype=1):
-        """
-
-        Parameters
-        ==========
-
-        collection: PySAL PolygonCollection 
-
-        wttype: int
-                1: Queen
-                2: Rook
-        """
-
-        self.collection = collection
-        self.wttype = wttype
-        self.do_weights()
-
-    def do_weights(self):
-        if self.collection.type != pysal.cg.Polygon:
-            return False
-
-        shapebox = self.collection.bbox      # bounding box
-
-        numPoly = self.collection.n
-        self.numPoly = numPoly
-
-        # bucket size
-        if (numPoly < SHP_SMALL):
-            bucketmin = numPoly / BUCK_SM + 2
-        else:
-            bucketmin = numPoly / BUCK_LG + 2
-            # print 'bucketmin: ', bucketmin
-        # bucket length
-        lengthx = ((shapebox[2] + DELTA) - shapebox[0]) / bucketmin
-        lengthy = ((shapebox[3] + DELTA) - shapebox[1]) / bucketmin
-
-        # print lengthx, lengthy
-
-        # initialize buckets
-        columns = [set() for i in range(bucketmin)]
-        rows = [set() for i in range(bucketmin)]
-
-        minbox = shapebox[:2] * 2             # minx,miny,minx,miny
-        binWidth = [lengthx, lengthy] * 2      # lenx,leny,lenx,leny
-        bbcache = {}
-        poly2Column = [set() for i in range(numPoly)]
-        poly2Row = [set() for i in range(numPoly)]
-        for i in range(numPoly):
-            shpObj = self.collection[i]
-            bbcache[i] = shpObj.bbox[:]
-            projBBox = [int((shpObj.bbox[:][j] -
-                             minbox[j]) / binWidth[j]) for j in xrange(4)]
-            for j in range(projBBox[0], projBBox[2] + 1):
-                columns[j].add(i)
-                poly2Column[i].add(j)
-            for j in range(projBBox[1], projBBox[3] + 1):
-                rows[j].add(i)
-                poly2Row[i].add(j)
-
-        w = {}
-        if self.wttype == QUEEN:
-            # loop over polygons rather than bins
-            vertCache = {}
-            for polyId in xrange(numPoly):
-                if polyId not in vertCache:
-                    vertCache[polyId] = set(self.collection[polyId].vertices)
-                idRows = poly2Row[polyId]
-                idCols = poly2Column[polyId]
-                rowPotentialNeighbors = set()
-                colPotentialNeighbors = set()
-                for row in idRows:
-                    rowPotentialNeighbors = rowPotentialNeighbors.union(
-                        rows[row])
-                for col in idCols:
-                    colPotentialNeighbors = colPotentialNeighbors.union(
-                        columns[col])
-                potentialNeighbors = rowPotentialNeighbors.intersection(
-                    colPotentialNeighbors)
-                if polyId not in w:
-                    w[polyId] = set()
-                for j in potentialNeighbors:
-                    if polyId < j:
-                        if j not in vertCache:
-                            vertCache[j] = set(self.collection[j].vertices)
-                        if bbcommon(bbcache[polyId], bbcache[j]):
-                            vertCache[j] = set(self.collection[j].vertices)
-                            common = vertCache[
-                                polyId].intersection(vertCache[j])
-                            if len(common) > 0:
-                                w[polyId].add(j)
-                                if j not in w:
-                                    w[j] = set()
-                                w[j].add(polyId)
-        elif self.wttype == ROOK:
-            # check for a shared edge
-            edgeCache = {}
-            # loop over polygons rather than bins
-            for polyId in xrange(numPoly):
-                if polyId not in edgeCache:
-                    iEdges = {}
-                    iVerts = shpFileObject.get(polyId).vertices
-                    nv = len(iVerts)
-                    ne = nv - 1
-                    for i in xrange(ne):
-                        l = iVerts[i]
-                        r = iVerts[i + 1]
-                        iEdges[(l, r)] = []
-                        iEdges[(r, l)] = []
-                    edgeCache[polyId] = iEdges
-                iEdgeSet = set(edgeCache[polyId].keys())
-                idRows = poly2Row[polyId]
-                idCols = poly2Column[polyId]
-                rowPotentialNeighbors = set()
-                colPotentialNeighbors = set()
-                for row in idRows:
-                    rowPotentialNeighbors = rowPotentialNeighbors.union(
-                        rows[row])
-                for col in idCols:
-                    colPotentialNeighbors = colPotentialNeighbors.union(
-                        columns[col])
-                potentialNeighbors = rowPotentialNeighbors.intersection(
-                    colPotentialNeighbors)
-                if polyId not in w:
-                    w[polyId] = set()
-                for j in potentialNeighbors:
-                    if polyId < j:
-                        if bbcommon(bbcache[polyId], bbcache[j]):
-                            if j not in edgeCache:
-                                jVerts = shpFileObject.get(j).vertices
-                                jEdges = {}
-                                nv = len(jVerts)
-                                ne = nv - 1
-                                for e in xrange(ne):
-                                    l = jVerts[e]
-                                    r = jVerts[e + 1]
-                                    jEdges[(l, r)] = []
-                                    jEdges[(r, l)] = []
-                                edgeCache[j] = jEdges
-                            # for edge in edgeCache[j]:
-                            if iEdgeSet.intersection(edgeCache[j].keys()):
-                                w[polyId].add(j)
-                                if j not in w:
-                                    w[j] = set()
-                                w[j].add(polyId)
-                                # break
-        else:
-            print "Unsupported weight type."
-
-        self.w = w
-<<<<<<< HEAD
-        
-# Generalize to handle polygon collections - independent of origin file type
-
-class ContiguityWeightsPolygons:
-    """
-    Contiguity for a collection of polygons using a binning algorithm
-    """
-    def __init__(self, collection, wttype=1):
-        """
-
-        Arguments
-        =========
-
-        collection: PySAL PolygonCollection 
-
-        wttype: int
-                1: Queen
-                2: Rook
-        """
-
-
-        self.collection = collection
-        self.wttype = wttype
-        self.do_weights()
-
-    def do_weights(self):
-        if self.collection.type != pysal.cg.Polygon:
-            return False
-
-        shapebox = self.collection.bbox      # bounding box
-
-        numPoly = self.collection.n
-        self.numPoly = numPoly
-
-        # bucket size
-        if (numPoly < SHP_SMALL):
-            bucketmin = numPoly / BUCK_SM + 2
-        else:
-            bucketmin = numPoly / BUCK_LG + 2
-            #print 'bucketmin: ', bucketmin
-        # bucket length
-        lengthx = ((shapebox[2] + DELTA) - shapebox[0]) / bucketmin
-        lengthy = ((shapebox[3] + DELTA) - shapebox[1]) / bucketmin
-
-        #print lengthx, lengthy
-
-        # initialize buckets
-        columns = [set() for i in range(bucketmin)]
-        rows = [set() for i in range(bucketmin)]
-
-        minbox = shapebox[:2] *  2             # minx,miny,minx,miny
-        binWidth = [lengthx, lengthy] * 2      # lenx,leny,lenx,leny
-        bbcache = {}
-        poly2Column = [set() for i in range(numPoly)]
-        poly2Row = [set() for i in range(numPoly)]
-        for i in range(numPoly):
-            shpObj = self.collection[i]
-            bbcache[i] = shpObj.bbox[:]
-            projBBox = [int((shpObj.bbox[:][j] -
-                             minbox[j]) / binWidth[j]) for j in xrange(4)]
-            for j in range(projBBox[0], projBBox[2] + 1):
-                columns[j].add(i)
-                poly2Column[i].add(j)
-            for j in range(projBBox[1], projBBox[3] + 1):
-                rows[j].add(i)
-                poly2Row[i].add(j)
-
-        w = {}
-        if self.wttype == QUEEN:
-            # loop over polygons rather than bins
-            vertCache ={}
-            for polyId in xrange(numPoly):
-                if polyId not in vertCache:
-                    vertCache[polyId] = set(self.collection[polyId].vertices)
-                idRows = poly2Row[polyId]
-                idCols = poly2Column[polyId]
-                rowPotentialNeighbors = set()
-                colPotentialNeighbors = set()
-                for row in idRows:
-                    rowPotentialNeighbors = rowPotentialNeighbors.union(rows[row])
-                for col in idCols:
-                    colPotentialNeighbors = colPotentialNeighbors.union(
-                        columns[col])
-                potentialNeighbors = rowPotentialNeighbors.intersection(
-                    colPotentialNeighbors)
-                if polyId not in w:
-                    w[polyId] = set()
-                for j in potentialNeighbors:
-                    if polyId < j:
-                        if j not in vertCache:
-                            vertCache[j] = set(self.collection[j].vertices)
-                        if bbcommon(bbcache[polyId], bbcache[j]):
-                            vertCache[j] = set(self.collection[j].vertices)
-                            common = vertCache[polyId].intersection(vertCache[j])
-                            if len(common) > 0:
-                                w[polyId].add(j)
-                                if j not in w:
-                                    w[j] = set()
-                                w[j].add(polyId)
-        elif self.wttype == ROOK:
-            # check for a shared edge
-            edgeCache = {}
-            # loop over polygons rather than bins
-            for polyId in xrange(numPoly):
-                if polyId not in edgeCache:
-                    iEdges = {}
-                    iVerts = self.collection[polyId].vertices
-                    nv = len(iVerts)
-                    ne = nv - 1
-                    for i in xrange(ne):
-                        l = iVerts[i]
-                        r = iVerts[i+1]
-                        iEdges[(l,r)] = []
-                        iEdges[(r,l)] = []
-                    edgeCache[polyId] = iEdges
-                iEdgeSet = set(edgeCache[polyId].keys())
-                idRows = poly2Row[polyId]
-                idCols = poly2Column[polyId]
-                rowPotentialNeighbors = set()
-                colPotentialNeighbors = set()
-                for row in idRows:
-                    rowPotentialNeighbors = rowPotentialNeighbors.union(rows[row])
-                for col in idCols:
-                    colPotentialNeighbors = colPotentialNeighbors.union(
-                        columns[col])
-                potentialNeighbors = rowPotentialNeighbors.intersection(
-                    colPotentialNeighbors)
-                if polyId not in w:
-                    w[polyId] = set()
-                for j in potentialNeighbors:
-                    if polyId < j:
-                        if bbcommon(bbcache[polyId], bbcache[j]):
-                            if j not in edgeCache:
-                                jVerts = self.collection[i].vertices
-                                jEdges = {}
-                                nv = len(jVerts)
-                                ne = nv - 1
-                                for e in xrange(ne):
-                                    l = jVerts[e]
-                                    r = jVerts[e+1]
-                                    jEdges[(l,r)] = []
-                                    jEdges[(r,l)] = []
-                                edgeCache[j] = jEdges
-                            #for edge in edgeCache[j]:
-                            if iEdgeSet.intersection(edgeCache[j].keys()):
-                                w[polyId].add(j)
-                                if j not in w:
-                                    w[j] = set()
-                                w[j].add(polyId)
-                                #break
-        else:
-            print "Unsupported weight type."
-
-
-        self.w = w
- 
-=======
-
->>>>>>> cf3d432a
-if __name__ == "__main__":
-    import time
-    fname = pysal.examples.get_path('NAT.shp')
-    print 'QUEEN binning'
-    t0 = time.time()
-    qb = ContiguityWeights_binning(pysal.open(fname), QUEEN)
-    t1 = time.time()
-    print "using " + str(fname)
-    print "time elapsed for queen... using bins: " + str(t1 - t0)
-
-    t0 = time.time()
-    rb = ContiguityWeights_binning(pysal.open(fname), ROOK)
-    t1 = time.time()
-    print 'Rook binning'
-    print "using " + str(fname)
-    print "time elapsed for rook... using bins: " + str(t1 - t0)
-
-    from _contW_rtree import ContiguityWeights_rtree
-
-    t0 = time.time()
-    rt = ContiguityWeights_rtree(pysal.open(fname), ROOK)
-    t1 = time.time()
-
-    print "time elapsed for rook... using rtree: " + str(t1 - t0)
-    print rt.w == rb.w
-
-    print 'QUEEN'
-    t0 = time.time()
-    qt = ContiguityWeights_rtree(pysal.open(fname), QUEEN)
-    t1 = time.time()
-    print "using " + str(fname)
-    print "time elapsed for queen... using rtree: " + str(t1 - t0)
-    print qb.w == qt.w
-
-    print 'knn4'
-    t0 = time.time()
-    knn = pysal.knnW_from_shapefile(fname, k=4)
-    t1 = time.time()
-    print t1 - t0
-
-    print 'rook from shapefile'
-    t0 = time.time()
-    knn = pysal.rook_from_shapefile(fname)
-    t1 = time.time()
-    print t1 - t0
+#!/usr/bin/python
+#import math
+import pysal
+from pysal.cg.standalone import get_shared_segments
+
+__author__ = "Sergio J. Rey <srey@asu.edu> "
+__all__ = ["QUEEN", "ROOK", "ContiguityWeights_binning",
+           "ContiguityWeightsPolygons"]
+
+
+import time
+
+# delta to get buckets right
+DELTA = 0.000001
+
+QUEEN = 1
+ROOK = 2
+
+# constants for bucket sizes
+BUCK_SM = 8
+BUCK_LG = 80
+SHP_SMALL = 1000
+
+
+def bbcommon(bb, bbother):
+    """
+    Checks for overlaps of bounding boxes. First, east-west, then north-south.
+    Element 0 is west, element 2 is east, element 3 is north, element 1 is
+    south.
+    All four checks must be false for chflag to be true, meaning the two
+    bounding boxes do not overlap.
+    """
+    chflag = 0
+    if not ((bbother[2] < bb[0]) or (bbother[0] > bb[2])):
+        if not ((bbother[3] < bb[1]) or (bbother[1] > bb[3])):
+            chflag = 1
+    return chflag
+
+
+class ContiguityWeights_binning:
+
+    """
+    Contiguity using a binning algorithm
+    """
+
+    def __init__(self, shpFileObject, wttype):
+        self.shpFileObject = shpFileObject
+        self.wttype = wttype
+        self.do_weights()
+
+    def do_weights(self):
+        shpFileObject = self.shpFileObject
+
+        if shpFileObject.type != pysal.cg.Polygon:
+            return False
+
+        shapebox = shpFileObject.bbox      # bounding box
+
+        numPoly = len(shpFileObject)
+        self.numPoly = numPoly
+
+        # bucket size
+        if (numPoly < SHP_SMALL):
+            bucketmin = numPoly / BUCK_SM + 2
+        else:
+            bucketmin = numPoly / BUCK_LG + 2
+            # print 'bucketmin: ', bucketmin
+        # bucket length
+        lengthx = ((shapebox[2] + DELTA) - shapebox[0]) / bucketmin
+        lengthy = ((shapebox[3] + DELTA) - shapebox[1]) / bucketmin
+
+        # print lengthx, lengthy
+
+        # initialize buckets
+        columns = [set() for i in range(bucketmin)]
+        rows = [set() for i in range(bucketmin)]
+
+        minbox = shapebox[:2] * 2             # minx,miny,minx,miny
+        binWidth = [lengthx, lengthy] * 2      # lenx,leny,lenx,leny
+        bbcache = {}
+        poly2Column = [set() for i in range(numPoly)]
+        poly2Row = [set() for i in range(numPoly)]
+        for i in range(numPoly):
+            shpObj = shpFileObject.get(i)
+            bbcache[i] = shpObj.bounding_box[:]
+            projBBox = [int((shpObj.bounding_box[:][j] -
+                             minbox[j]) / binWidth[j]) for j in xrange(4)]
+            for j in range(projBBox[0], projBBox[2] + 1):
+                columns[j].add(i)
+                poly2Column[i].add(j)
+            for j in range(projBBox[1], projBBox[3] + 1):
+                rows[j].add(i)
+                poly2Row[i].add(j)
+
+        w = {}
+        if self.wttype == QUEEN:
+            # loop over polygons rather than bins
+            vertCache = {}
+            for polyId in xrange(numPoly):
+                if polyId not in vertCache:
+                    vertCache[polyId] = set(shpFileObject.get(polyId).vertices)
+                idRows = poly2Row[polyId]
+                idCols = poly2Column[polyId]
+                rowPotentialNeighbors = set()
+                colPotentialNeighbors = set()
+                for row in idRows:
+                    rowPotentialNeighbors = rowPotentialNeighbors.union(
+                        rows[row])
+                for col in idCols:
+                    colPotentialNeighbors = colPotentialNeighbors.union(
+                        columns[col])
+                potentialNeighbors = rowPotentialNeighbors.intersection(
+                    colPotentialNeighbors)
+                if polyId not in w:
+                    w[polyId] = set()
+                for j in potentialNeighbors:
+                    if polyId < j:
+                        if bbcommon(bbcache[polyId], bbcache[j]):
+                            if j not in vertCache:
+                                vertCache[j] = set(
+                                    shpFileObject.get(j).vertices)
+                            common = vertCache[
+                                polyId].intersection(vertCache[j])
+                            if len(common) > 0:
+                                w[polyId].add(j)
+                                if j not in w:
+                                    w[j] = set()
+                                w[j].add(polyId)
+        elif self.wttype == ROOK:
+            # check for a shared edge
+            edgeCache = {}
+            # loop over polygons rather than bins
+            for polyId in xrange(numPoly):
+                if polyId not in edgeCache:
+                    iEdges = {}
+                    iVerts = shpFileObject.get(polyId).vertices
+                    nv = len(iVerts)
+                    ne = nv - 1
+                    for i in xrange(ne):
+                        l = iVerts[i]
+                        r = iVerts[i + 1]
+                        iEdges[(l, r)] = []
+                        iEdges[(r, l)] = []
+                    edgeCache[polyId] = iEdges
+                iEdgeSet = set(edgeCache[polyId].keys())
+                idRows = poly2Row[polyId]
+                idCols = poly2Column[polyId]
+                rowPotentialNeighbors = set()
+                colPotentialNeighbors = set()
+                for row in idRows:
+                    rowPotentialNeighbors = rowPotentialNeighbors.union(
+                        rows[row])
+                for col in idCols:
+                    colPotentialNeighbors = colPotentialNeighbors.union(
+                        columns[col])
+                potentialNeighbors = rowPotentialNeighbors.intersection(
+                    colPotentialNeighbors)
+                if polyId not in w:
+                    w[polyId] = set()
+                for j in potentialNeighbors:
+                    if polyId < j:
+                        if bbcommon(bbcache[polyId], bbcache[j]):
+                            if j not in edgeCache:
+                                jVerts = shpFileObject.get(j).vertices
+                                jEdges = {}
+                                nv = len(jVerts)
+                                ne = nv - 1
+                                for e in xrange(ne):
+                                    l = jVerts[e]
+                                    r = jVerts[e + 1]
+                                    jEdges[(l, r)] = []
+                                    jEdges[(r, l)] = []
+                                edgeCache[j] = jEdges
+                            # for edge in edgeCache[j]:
+                            if iEdgeSet.intersection(edgeCache[j].keys()):
+                                w[polyId].add(j)
+                                if j not in w:
+                                    w[j] = set()
+                                w[j].add(polyId)
+                                # break
+        else:
+            print "Unsupported weight type."
+
+        self.w = w
+
+# Generalize to handle polygon collections - independent of origin file type
+
+
+class ContiguityWeightsPolygons:
+
+    """
+    Contiguity for a collection of polygons using a binning algorithm
+    """
+
+    def __init__(self, collection, wttype=1):
+        """
+
+        Parameters
+        ==========
+
+        collection: PySAL PolygonCollection 
+
+        wttype: int
+                1: Queen
+                2: Rook
+        """
+
+        self.collection = collection
+        self.wttype = wttype
+        self.do_weights()
+
+    def do_weights(self):
+        if self.collection.type != pysal.cg.Polygon:
+            return False
+
+        shapebox = self.collection.bbox      # bounding box
+
+        numPoly = self.collection.n
+        self.numPoly = numPoly
+
+        # bucket size
+        if (numPoly < SHP_SMALL):
+            bucketmin = numPoly / BUCK_SM + 2
+        else:
+            bucketmin = numPoly / BUCK_LG + 2
+            # print 'bucketmin: ', bucketmin
+        # bucket length
+        lengthx = ((shapebox[2] + DELTA) - shapebox[0]) / bucketmin
+        lengthy = ((shapebox[3] + DELTA) - shapebox[1]) / bucketmin
+
+        # print lengthx, lengthy
+
+        # initialize buckets
+        columns = [set() for i in range(bucketmin)]
+        rows = [set() for i in range(bucketmin)]
+
+        minbox = shapebox[:2] * 2             # minx,miny,minx,miny
+        binWidth = [lengthx, lengthy] * 2      # lenx,leny,lenx,leny
+        bbcache = {}
+        poly2Column = [set() for i in range(numPoly)]
+        poly2Row = [set() for i in range(numPoly)]
+        for i in range(numPoly):
+            shpObj = self.collection[i]
+            bbcache[i] = shpObj.bbox[:]
+            projBBox = [int((shpObj.bbox[:][j] -
+                             minbox[j]) / binWidth[j]) for j in xrange(4)]
+            for j in range(projBBox[0], projBBox[2] + 1):
+                columns[j].add(i)
+                poly2Column[i].add(j)
+            for j in range(projBBox[1], projBBox[3] + 1):
+                rows[j].add(i)
+                poly2Row[i].add(j)
+
+        w = {}
+        if self.wttype == QUEEN:
+            # loop over polygons rather than bins
+            vertCache = {}
+            for polyId in xrange(numPoly):
+                if polyId not in vertCache:
+                    vertCache[polyId] = set(self.collection[polyId].vertices)
+                idRows = poly2Row[polyId]
+                idCols = poly2Column[polyId]
+                rowPotentialNeighbors = set()
+                colPotentialNeighbors = set()
+                for row in idRows:
+                    rowPotentialNeighbors = rowPotentialNeighbors.union(
+                        rows[row])
+                for col in idCols:
+                    colPotentialNeighbors = colPotentialNeighbors.union(
+                        columns[col])
+                potentialNeighbors = rowPotentialNeighbors.intersection(
+                    colPotentialNeighbors)
+                if polyId not in w:
+                    w[polyId] = set()
+                for j in potentialNeighbors:
+                    if polyId < j:
+                        if j not in vertCache:
+                            vertCache[j] = set(self.collection[j].vertices)
+                        if bbcommon(bbcache[polyId], bbcache[j]):
+                            vertCache[j] = set(self.collection[j].vertices)
+                            common = vertCache[
+                                polyId].intersection(vertCache[j])
+                            if len(common) > 0:
+                                w[polyId].add(j)
+                                if j not in w:
+                                    w[j] = set()
+                                w[j].add(polyId)
+        elif self.wttype == ROOK:
+            # check for a shared edge
+            edgeCache = {}
+            # loop over polygons rather than bins
+            for polyId in xrange(numPoly):
+                if polyId not in edgeCache:
+                    iEdges = {}
+                    iVerts = self.collection[polyId].vertices
+                    nv = len(iVerts)
+                    ne = nv - 1
+                    for i in xrange(ne):
+                        l = iVerts[i]
+                        r = iVerts[i + 1]
+                        iEdges[(l, r)] = []
+                        iEdges[(r, l)] = []
+                    edgeCache[polyId] = iEdges
+                iEdgeSet = set(edgeCache[polyId].keys())
+                idRows = poly2Row[polyId]
+                idCols = poly2Column[polyId]
+                rowPotentialNeighbors = set()
+                colPotentialNeighbors = set()
+                for row in idRows:
+                    rowPotentialNeighbors = rowPotentialNeighbors.union(
+                        rows[row])
+                for col in idCols:
+                    colPotentialNeighbors = colPotentialNeighbors.union(
+                        columns[col])
+                potentialNeighbors = rowPotentialNeighbors.intersection(
+                    colPotentialNeighbors)
+                if polyId not in w:
+                    w[polyId] = set()
+                for j in potentialNeighbors:
+                    if polyId < j:
+                        if bbcommon(bbcache[polyId], bbcache[j]):
+                            if j not in edgeCache:
+                                jVerts = self.collection[i].vertices
+                                jEdges = {}
+                                nv = len(jVerts)
+                                ne = nv - 1
+                                for e in xrange(ne):
+                                    l = jVerts[e]
+                                    r = jVerts[e + 1]
+                                    jEdges[(l, r)] = []
+                                    jEdges[(r, l)] = []
+                                edgeCache[j] = jEdges
+                            # for edge in edgeCache[j]:
+                            if iEdgeSet.intersection(edgeCache[j].keys()):
+                                w[polyId].add(j)
+                                if j not in w:
+                                    w[j] = set()
+                                w[j].add(polyId)
+                                # break
+        else:
+            print "Unsupported weight type."
+
+        self.w = w
+
+if __name__ == "__main__":
+    import time
+    fname = pysal.examples.get_path('NAT.shp')
+    print 'QUEEN binning'
+    t0 = time.time()
+    qb = ContiguityWeights_binning(pysal.open(fname), QUEEN)
+    t1 = time.time()
+    print "using " + str(fname)
+    print "time elapsed for queen... using bins: " + str(t1 - t0)
+
+    t0 = time.time()
+    rb = ContiguityWeights_binning(pysal.open(fname), ROOK)
+    t1 = time.time()
+    print 'Rook binning'
+    print "using " + str(fname)
+    print "time elapsed for rook... using bins: " + str(t1 - t0)
+
+    from _contW_rtree import ContiguityWeights_rtree
+
+    t0 = time.time()
+    rt = ContiguityWeights_rtree(pysal.open(fname), ROOK)
+    t1 = time.time()
+
+    print "time elapsed for rook... using rtree: " + str(t1 - t0)
+    print rt.w == rb.w
+
+    print 'QUEEN'
+    t0 = time.time()
+    qt = ContiguityWeights_rtree(pysal.open(fname), QUEEN)
+    t1 = time.time()
+    print "using " + str(fname)
+    print "time elapsed for queen... using rtree: " + str(t1 - t0)
+    print qb.w == qt.w
+
+    print 'knn4'
+    t0 = time.time()
+    knn = pysal.knnW_from_shapefile(fname, k=4)
+    t1 = time.time()
+    print t1 - t0
+
+    print 'rook from shapefile'
+    t0 = time.time()
+    knn = pysal.rook_from_shapefile(fname)
+    t1 = time.time()
+    print t1 - t0