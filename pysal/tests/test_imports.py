from pkgutil import iter_modules
from pysal import federation_hierarchy

<<<<<<< HEAD
def module_exists(module_name):
    return module_name in (name for loader, name, ispkg in iter_modules())

def test_imports():
    for layer in federation_hierarchy:
        packages = federation_hierarchy[layer]
        for package in packages:
            assert module_exists(package), f"{package} not installed." 
=======

def test_imports():
    __all__ = []
    for loader, module_name, is_pkg in  pkgutil.walk_packages(pysal.__path__):
        __all__.append(module_name)
        _module = loader.find_module(module_name).load_module(module_name)
        globals()[module_name] = _module
>>>>>>> 2976711c
<|MERGE_RESOLUTION|>--- conflicted
+++ resolved
@@ -1,7 +1,7 @@
 from pkgutil import iter_modules
 from pysal import federation_hierarchy
 
-<<<<<<< HEAD
+
 def module_exists(module_name):
     return module_name in (name for loader, name, ispkg in iter_modules())
 
@@ -9,13 +9,4 @@
     for layer in federation_hierarchy:
         packages = federation_hierarchy[layer]
         for package in packages:
-            assert module_exists(package), f"{package} not installed." 
-=======
-
-def test_imports():
-    __all__ = []
-    for loader, module_name, is_pkg in  pkgutil.walk_packages(pysal.__path__):
-        __all__.append(module_name)
-        _module = loader.find_module(module_name).load_module(module_name)
-        globals()[module_name] = _module
->>>>>>> 2976711c
+            assert module_exists(package), f"{package} not installed." 