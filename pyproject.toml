--- conflicted
+++ resolved
@@ -48,12 +48,8 @@
     "spglm>=1.1.0",
     "spint>=1.0.7",
     "spreg>=1.5.0",
-<<<<<<< HEAD
-    "tobler>=0.11.2",
-=======
     "spvcm>=0.3.0",
     "tobler>=0.11.3",
->>>>>>> f8e60309
     "mapclassify>=2.7.0",
     "splot>=1.1.5.post1",
     "spopt>=0.6.1",
